--- conflicted
+++ resolved
@@ -750,15 +750,10 @@
 
                 num_vars = len(tile.data)
                 multi_data_mask = np.repeat(data_mask[np.newaxis, ...], num_vars, axis=0)
-<<<<<<< HEAD
                 multi_data_mask = np.broadcast_arrays(multi_data_mask, tile.data)[0]
                 tile.data = ma.masked_where(multi_data_mask, tile.data)
             else:
                 data_mask = np.broadcast_arrays(data_mask, tile.data)[0]
-=======
-                tile.data = ma.masked_where(multi_data_mask, tile.data)
-            else:
->>>>>>> 29d9c3c0
                 tile.data = ma.masked_where(data_mask, tile.data)
 
         tiles[:] = [tile for tile in tiles if not tile.data.mask.all()]
