--- conflicted
+++ resolved
@@ -163,20 +163,12 @@
             NexusTileService.__update_thread.start()
 
     @staticmethod
-<<<<<<< HEAD
-    def _get_backend(dataset_s, check=True) -> AbstractTileService:
-        with DS_LOCK:
-=======
     def is_update_thread_alive() -> bool:
         return NexusTileService.__update_thread is not None and NexusTileService.__update_thread.is_alive()
 
     @staticmethod
-    def _get_backend(dataset_s) -> AbstractTileService:
-        if dataset_s is not None:
-            dataset_s = dataset_s
-
+    def _get_backend(dataset_s, check=True) -> AbstractTileService:
         with NexusTileService.DS_LOCK:
->>>>>>> 19ce6ac0
             if dataset_s not in NexusTileService.backends:
                 logger.warning(f'Dataset {dataset_s} not currently loaded. Checking to see if it was recently'
                                f'added')
