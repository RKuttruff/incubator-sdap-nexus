# Changelog
All notable changes to this project will be documented in this file.

The format is based on [Keep a Changelog](https://keepachangelog.com/en/1.0.0/),
and this project adheres to [Semantic Versioning](https://semver.org/spec/v2.0.0.html).

## [Unreleased]
### Added
- SDAP-467: Added pagination to cdmsresults endpoint
- SDAP-461: Added 4 remaining Saildrone insitu datasets.
- SDAP-473: Added support for matchup job prioritization
- SDAP-483: Added `.asf.yaml` to configure Jira auto-linking.
- SDAP-487: Added script to migrate existing `doms.doms_data` data to new schema.
### Changed
- SDAP-453: Updated results storage and retrieval to support output JSON from `/cdmsresults` that matches output from `/match_spark`.
  - **NOTE:** Deploying these changes to an existing SDAP deployment will require modifying the Cassandra database with stored results. There is a script to do so at `/tools/update-doms-data-schema/update.py`
  - Additional changes:
    - Made the `output` parameter case-insensitive
    - Improved speed of results insert
    - Updated `id` field of insitu points to include depth. This solves an issue with NetCDF result rendering where different insitu observations at the same place & time but at different depths were being excluded for having the same `id`.
- SDAP-455: Large job tracking
- SDAP-466: Matchup now defines secondary `platform` fields with `platform.id` if it is available and not blank. It then uses `platform.code` and `platform.type` as fallbacks, then just the value of `platform` if none work.
- SDAP-468: Updated matchup output filename
- SDAP-482: Updated Saildrone in situ endpoint in config file
- SDAP-485: Improved behavior for retrying failed Cassandra inserts when saving matchup results.
<<<<<<< HEAD
- SDAP-440: Rolled out L2 change to the following algorithms:
  - SDAP-441: `/match_spark`
=======
- SDAP-487: Improved result fetch speed for large matchup results by tweaking `doms.doms_data` schema to support querying by primary value id.
>>>>>>> ada7eb5c
### Deprecated
### Removed
- SDAP-465: Removed `climatology` directory. 
### Fixed
- SDAP-474: Fixed bug in CSV attributes where secondary dataset would be rendered as comma separated characters
- SDAP-475: Bug fixes for `/timeSeriesSpark` and `/timeAvgMapSpark`
- SDAP-479: Fixed `/cdmssubset` failure for variables without specified standard_name. 
- Status code for results endpoint if execution id is not found fixed to be `404` instead of `500`.
### Security

## [1.1.0] - 2023-04-26
### Added
- Deletebyquery: Parameter to set the number of rows to fetch from Solr. Speeds up time to gather tiles to delete; especially when there is a lot of them.
- Added Saildrone's `baja_2018` insitu dataset.
- SDAP-454: Added new query parameter `prioritizeDistance` to matchup algorithm
- SDAP-476: Support for service accounts for handling AWS credentials
- SDAP-459: Added explicit definitions of min/max lat/lon values in nexustiles Solr collection creation script
- SDAP-457: Added tool script to purge DOMS execution data. Can remove executions before a certain datetime, before a number of months in the future, uncompleted executions, or purge all execution data.
  - Also added Helm template and values to deploy this script as a `CronJob` in k8s.
### Changed
- SDAP-443:
  - Replacing DOMS terminology with CDMS terminology:
    - Renaming endpoints:
      - `/domsresults` -> `/cdmsresults`
      - `/domslist` -> `/cdmslist`
    - Removed `/domsvalues` from Swagger UI
  - Swagger UI updates:
    - `platforms` parameter in `/match_spark` is now a multi-select list.
    - Added note to `/stats` endpoint to note it is limited to satellite datasets
- SDAP-450: Updated helm chart to reflect k8s 1.22 changes. Bumped RMQ dependency version & updated Bitnami dependency chart URLs. Ingress template is already up to date.
- SDAP-451: Updated quickstart documentation
  - Specified default Docker platform as `linux/amd64`
  - Added copy button extension for RDT pages
  - Corrected volume mount paths for Solr and Cassandra containers
  - Fixed (potential) bug in RMQ monitor script
  - Updated granule download section: Replaced with a script that also accounts for dataset migration
  - Bumped image tag versions (1.0.0 -> 1.1.0)
### Deprecated
### Removed
### Fixed
- Made `platforms` param optional in `/cdmssubset`, and removed int requirement
- Updated OpenAPI specification for `/cdmssubset` to accurately reflect `platforms` and `parameter` field options.
- SDAP-436: Added special case for handling Cassandra SwathMulti tiles with uniform time arrays
- SDAP-449: Fixed `/cdmsresults` NetCDF output displaying and downloading as .txt. 
- SDAP-449: Fixed 404 error when populating datasets; script was still using `/domslist`
- SDAP-415: Fixed bug where mask was incorrectly combined across all variables for multi-variable satellite to satellite matchup
- SDAP-434: Fix for webapp Docker image build failure
- SDAP-412: Explicit definition of `__eq__` and `__hash__` in matchup `DomsPoint` class. This ensures all primary-secondary pairs with the same primary point are merged in the `combineByKey` step.
- SDAP-438: Replace variable value NaN with None to fix error in result storage
- SDAP-444: Fixed `resultSizeLimit` param in `/match_spark` truncating the results that are stored for the results endpoint.
- Fixed minor webapp image build issue
### Security

## [1.0.0] - 2022-12-05
### Added
- SDAP-388: Enable SDAP to proxy/redirect to alternate SDAP
- SDAP-372: Updated matchup algorithm to point to AWS insitu API endpoint
- SDAP-372: Added new matchup endpoint `match_spark_doms` that points to DOMS insitu endpoint
- SDAP-372: Updated `match_spark_doms` to interface with samos_cdms endpoint 
- SDAP-393: Included `insitu` in ingress based on the value of `insituAPI.enabled` in `values.yaml`
- SDAP-371: Renamed `/domssubset` endpoint to `/cdmssubset`
- SDAP-390: Updated NetCDF reader tool for data matchup and added user functionality.
- SDAP-396: Added saildrone insitu api to matchup
- SDAP-398: Added script for regression tests.
- Matchup validates insitu parameter using insitu API schema endpoint
- Added domsresults endpoint to openapi spec
- Added markdown table to matchup `platform` param in openapi spec
- SDAP-400: Added NCAR insitu api to matchup
- SDAP-405: Added SPURS AWS insitu api to matchup and new platform values to OpenAPI matchup spec
- RabbitMQ monitor script used in Docker quickstart guide
- Added new option for NCAR so either NCAR or JPL Insitu API can be specified
- SDAP-407: Added depth to `/domsresults` endpoint
- Added documentation for building SDAP docker images
  - Prepared documentation for v1.0.0 release.
- Added missing ASF headers to all .py files in this repository.
- Added ASF `README` for release.
### Changed
- SDAP-390: Changed `/doms` to `/cdms` and `doms_reader.py` to `cdms_reader.py`
- domslist endpoint points to AWS insitu instead of doms insitu
- Matchup returns numSecondary and numPrimary counts rather than insitu/gridded
- SDAP-402: Changed matchup matchOnce logic to match multiple points if same time/space
- Bumped ingress timeout in Helm chart to reflect AWS gateway timeout
- SDAP-399: Updated quickstart guide for standalone docker deployment of SDAP.
- SDAP-399: Updated quickstart Jupyter notebook
- SDAP-411: Used global versioning for SDAP NEXUS artifacts
- SDAP-416: Using mamba to install nexus-analysis dependencies. (Also using conda as a fallback option if mamba install fails)
### Deprecated
### Removed
- removed dropdown from matchup doms endpoint secondary param
- Matchup no longer returns insituMatched and griddedMatched fields
### Fixed
- Fix failing test_matchup unit test
- Fixed bug in OpenAPI spec where both matchup endpoints shared the same id
- Fixed null value for count in matchup response
- SDAP-371: Fixed DOMS subset endpoint
- SDAP-397: Added depth to matchup insitu output
- SDAP-397: Pull ID from insitu api response for matchup
- SDAP-397: Added null unit field for later use in matchup
- Fixed issue where satellite satellite matchups failed
- Fixed issue where null results were returned if more than "resultSizeLimit" matches are found
- Preserve return value of `query_insitu_schema()` in matchup to avoid excessive API hits 
- Fixed issue where satellite to satellite matchups with the same dataset don't return the expected result
- Fixed CSV and NetCDF matchup output bug
- Fixed NetCDF output switching latitude and longitude
- Fixed import error causing `/timeSeriesSpark` queries to fail.
- Fixed bug where domsresults no longer worked after successful matchup
- Fixed certificate error in Dockerfile
- SDAP-403: Remote timeout fix and HofMoeller bug fix
- Fixed matchup insitu query loading on import; loads when needed instead
- SDAP-406: Fixed `/timeSeriesSpark`comparison stats bug
- Fixed excessive memory usage by `/cdmssubset`
### Security

<|MERGE_RESOLUTION|>--- conflicted
+++ resolved
@@ -23,12 +23,9 @@
 - SDAP-468: Updated matchup output filename
 - SDAP-482: Updated Saildrone in situ endpoint in config file
 - SDAP-485: Improved behavior for retrying failed Cassandra inserts when saving matchup results.
-<<<<<<< HEAD
+- SDAP-487: Improved result fetch speed for large matchup results by tweaking `doms.doms_data` schema to support querying by primary value id.
 - SDAP-440: Rolled out L2 change to the following algorithms:
   - SDAP-441: `/match_spark`
-=======
-- SDAP-487: Improved result fetch speed for large matchup results by tweaking `doms.doms_data` schema to support querying by primary value id.
->>>>>>> ada7eb5c
 ### Deprecated
 ### Removed
 - SDAP-465: Removed `climatology` directory. 
