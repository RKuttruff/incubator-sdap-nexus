# Changelog
All notable changes to this project will be documented in this file.

The format is based on [Keep a Changelog](https://keepachangelog.com/en/1.0.0/),
and this project adheres to [Semantic Versioning](https://semver.org/spec/v2.0.0.html).

## [Unreleased]
### Added
- Deletebyquery: Parameter to set the number of rows to fetch from Solr. Speeds up time to gather tiles to delete; especially when there is a lot of them.
### Changed
- SDAP-443:
  - Replacing DOMS terminology with CDMS terminology:
    - Renaming endpoints:
      - `/domsresults` -> `/cdmsresults`
      - `/domslist` -> `/cdmslist`
    - Removed `/domsvalues` from Swagger UI
  - Swagger UI updates:
    - `platforms` parameter in `/match_spark` is now a multi-select list.
    - Added note to `/stats` endpoint to note it is limited to satellite datasets
<<<<<<< HEAD
- SDAP-440: Set up framework to roll out changes to SDAP algorithms to work with swath formatted data for both tile types rather than having tiles formatted as gridded which is very memory inefficient.
=======
- SDAP-450: Updated helm chart to reflect k8s 1.22 changes. Bumped RMQ dependency version & updated Bitnami dependency chart URLs. Ingress template is already up to date.
>>>>>>> 5471b16b
### Deprecated
### Removed
### Fixed
- Made `platforms` param optional in `/cdmssubset`, and removed int requirement
- Updated OpenAPI specification for `/cdmssubset` to accurately reflect `platforms` and `parameter` field options.
- SDAP-436: Added special case for handling Cassandra SwathMulti tiles with uniform time arrays
- SDAP-449: Fixed `/cdmsresults` NetCDF output displaying and downloading as .txt. 
- SDAP-449: Fixed 404 error when populating datasets; script was still using `/domslist`
- SDAP-415: Fixed bug where mask was incorrectly combined across all variables for multi-variable satellite to satellite matchup
- SDAP-434: Fix for webapp Docker image build failure
- SDAP-412: Explicit definition of `__eq__` and `__hash__` in matchup `DomsPoint` class. This ensures all primary-secondary pairs with the same primary point are merged in the `combineByKey` step.
- SDAP-438: Replace variable value NaN with None to fix error in result storage
### Security

## [1.0.0] - 2022-12-05
### Added
- SDAP-388: Enable SDAP to proxy/redirect to alternate SDAP
- SDAP-372: Updated matchup algorithm to point to AWS insitu API endpoint
- SDAP-372: Added new matchup endpoint `match_spark_doms` that points to DOMS insitu endpoint
- SDAP-372: Updated `match_spark_doms` to interface with samos_cdms endpoint 
- SDAP-393: Included `insitu` in ingress based on the value of `insituAPI.enabled` in `values.yaml`
- SDAP-371: Renamed `/domssubset` endpoint to `/cdmssubset`
- SDAP-390: Updated NetCDF reader tool for data matchup and added user functionality.
- SDAP-396: Added saildrone insitu api to matchup
- SDAP-398: Added script for regression tests.
- Matchup validates insitu parameter using insitu API schema endpoint
- Added domsresults endpoint to openapi spec
- Added markdown table to matchup `platform` param in openapi spec
- SDAP-400: Added NCAR insitu api to matchup
- SDAP-405: Added SPURS AWS insitu api to matchup and new platform values to OpenAPI matchup spec
- RabbitMQ monitor script used in Docker quickstart guide
- Added new option for NCAR so either NCAR or JPL Insitu API can be specified
- SDAP-407: Added depth to `/domsresults` endpoint
- Added documentation for building SDAP docker images
  - Prepared documentation for v1.0.0 release.
- Added missing ASF headers to all .py files in this repository.
- Added ASF `README` for release.
### Changed
- SDAP-390: Changed `/doms` to `/cdms` and `doms_reader.py` to `cdms_reader.py`
- domslist endpoint points to AWS insitu instead of doms insitu
- Matchup returns numSecondary and numPrimary counts rather than insitu/gridded
- SDAP-402: Changed matchup matchOnce logic to match multiple points if same time/space
- Bumped ingress timeout in Helm chart to reflect AWS gateway timeout
- SDAP-399: Updated quickstart guide for standalone docker deployment of SDAP.
- SDAP-399: Updated quickstart Jupyter notebook
- SDAP-411: Used global versioning for SDAP NEXUS artifacts
- SDAP-416: Using mamba to install nexus-analysis dependencies. (Also using conda as a fallback option if mamba install fails)
### Deprecated
### Removed
- removed dropdown from matchup doms endpoint secondary param
- Matchup no longer returns insituMatched and griddedMatched fields
### Fixed
- Fix failing test_matchup unit test
- Fixed bug in OpenAPI spec where both matchup endpoints shared the same id
- Fixed null value for count in matchup response
- SDAP-371: Fixed DOMS subset endpoint
- SDAP-397: Added depth to matchup insitu output
- SDAP-397: Pull ID from insitu api response for matchup
- SDAP-397: Added null unit field for later use in matchup
- Fixed issue where satellite satellite matchups failed
- Fixed issue where null results were returned if more than "resultSizeLimit" matches are found
- Preserve return value of `query_insitu_schema()` in matchup to avoid excessive API hits 
- Fixed issue where satellite to satellite matchups with the same dataset don't return the expected result
- Fixed CSV and NetCDF matchup output bug
- Fixed NetCDF output switching latitude and longitude
- Fixed import error causing `/timeSeriesSpark` queries to fail.
- Fixed bug where domsresults no longer worked after successful matchup
- Fixed certificate error in Dockerfile
- SDAP-403: Remote timeout fix and HofMoeller bug fix
- Fixed matchup insitu query loading on import; loads when needed instead
- SDAP-406: Fixed `/timeSeriesSpark`comparison stats bug
- Fixed excessive memory usage by `/cdmssubset`
### Security

<|MERGE_RESOLUTION|>--- conflicted
+++ resolved
@@ -17,11 +17,8 @@
   - Swagger UI updates:
     - `platforms` parameter in `/match_spark` is now a multi-select list.
     - Added note to `/stats` endpoint to note it is limited to satellite datasets
-<<<<<<< HEAD
+- SDAP-450: Updated helm chart to reflect k8s 1.22 changes. Bumped RMQ dependency version & updated Bitnami dependency chart URLs. Ingress template is already up to date.
 - SDAP-440: Set up framework to roll out changes to SDAP algorithms to work with swath formatted data for both tile types rather than having tiles formatted as gridded which is very memory inefficient.
-=======
-- SDAP-450: Updated helm chart to reflect k8s 1.22 changes. Bumped RMQ dependency version & updated Bitnami dependency chart URLs. Ingress template is already up to date.
->>>>>>> 5471b16b
 ### Deprecated
 ### Removed
 ### Fixed
