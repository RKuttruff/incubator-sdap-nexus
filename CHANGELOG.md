# Changelog
All notable changes to this project will be documented in this file.

The format is based on [Keep a Changelog](https://keepachangelog.com/en/1.0.0/),
and this project adheres to [Semantic Versioning](https://semver.org/spec/v2.0.0.html).

## Unreleased
### Added
- SDAP-461: Added 4 remaining Saildrone insitu datasets.
### Changed
### Deprecated
### Removed
### Fixed
### Security

## [1.1.0] - 2023-04-26
### Added
- Deletebyquery: Parameter to set the number of rows to fetch from Solr. Speeds up time to gather tiles to delete; especially when there is a lot of them.
- Added Saildrone's `baja_2018` insitu dataset.
- SDAP-454: Added new query parameter `prioritizeDistance` to matchup algorithm
- SDAP-459: Added explicit definitions of min/max lat/lon values in nexustiles Solr collection creation script
### Changed
- SDAP-443:
  - Replacing DOMS terminology with CDMS terminology:
    - Renaming endpoints:
      - `/domsresults` -> `/cdmsresults`
      - `/domslist` -> `/cdmslist`
    - Removed `/domsvalues` from Swagger UI
  - Swagger UI updates:
    - `platforms` parameter in `/match_spark` is now a multi-select list.
    - Added note to `/stats` endpoint to note it is limited to satellite datasets
- SDAP-450: Updated helm chart to reflect k8s 1.22 changes. Bumped RMQ dependency version & updated Bitnami dependency chart URLs. Ingress template is already up to date.
<<<<<<< HEAD
- SDAP-440: Rolled out L2 change to the following algorithms:
  - SDAP-441: `/match_spark`
=======
- SDAP-451: Updated quickstart documentation
  - Specified default Docker platform as `linux/amd64`
  - Added copy button extension for RDT pages
  - Corrected volume mount paths for Solr and Cassandra containers
  - Fixed (potential) bug in RMQ monitor script
  - Updated granule download section: Replaced with a script that also accounts for dataset migration
  - Bumped image tag versions (1.0.0 -> 1.1.0)
>>>>>>> 1d07232d
### Deprecated
### Removed
### Fixed
- Made `platforms` param optional in `/cdmssubset`, and removed int requirement
- Updated OpenAPI specification for `/cdmssubset` to accurately reflect `platforms` and `parameter` field options.
- SDAP-436: Added special case for handling Cassandra SwathMulti tiles with uniform time arrays
- SDAP-449: Fixed `/cdmsresults` NetCDF output displaying and downloading as .txt. 
- SDAP-449: Fixed 404 error when populating datasets; script was still using `/domslist`
- SDAP-415: Fixed bug where mask was incorrectly combined across all variables for multi-variable satellite to satellite matchup
- SDAP-434: Fix for webapp Docker image build failure
- SDAP-412: Explicit definition of `__eq__` and `__hash__` in matchup `DomsPoint` class. This ensures all primary-secondary pairs with the same primary point are merged in the `combineByKey` step.
- SDAP-438: Replace variable value NaN with None to fix error in result storage
- SDAP-444: Fixed `resultSizeLimit` param in `/match_spark` truncating the results that are stored for the results endpoint.
- Fixed minor webapp image build issue
### Security

## [1.0.0] - 2022-12-05
### Added
- SDAP-388: Enable SDAP to proxy/redirect to alternate SDAP
- SDAP-372: Updated matchup algorithm to point to AWS insitu API endpoint
- SDAP-372: Added new matchup endpoint `match_spark_doms` that points to DOMS insitu endpoint
- SDAP-372: Updated `match_spark_doms` to interface with samos_cdms endpoint 
- SDAP-393: Included `insitu` in ingress based on the value of `insituAPI.enabled` in `values.yaml`
- SDAP-371: Renamed `/domssubset` endpoint to `/cdmssubset`
- SDAP-390: Updated NetCDF reader tool for data matchup and added user functionality.
- SDAP-396: Added saildrone insitu api to matchup
- SDAP-398: Added script for regression tests.
- Matchup validates insitu parameter using insitu API schema endpoint
- Added domsresults endpoint to openapi spec
- Added markdown table to matchup `platform` param in openapi spec
- SDAP-400: Added NCAR insitu api to matchup
- SDAP-405: Added SPURS AWS insitu api to matchup and new platform values to OpenAPI matchup spec
- RabbitMQ monitor script used in Docker quickstart guide
- Added new option for NCAR so either NCAR or JPL Insitu API can be specified
- SDAP-407: Added depth to `/domsresults` endpoint
- Added documentation for building SDAP docker images
  - Prepared documentation for v1.0.0 release.
- Added missing ASF headers to all .py files in this repository.
- Added ASF `README` for release.
### Changed
- SDAP-390: Changed `/doms` to `/cdms` and `doms_reader.py` to `cdms_reader.py`
- domslist endpoint points to AWS insitu instead of doms insitu
- Matchup returns numSecondary and numPrimary counts rather than insitu/gridded
- SDAP-402: Changed matchup matchOnce logic to match multiple points if same time/space
- Bumped ingress timeout in Helm chart to reflect AWS gateway timeout
- SDAP-399: Updated quickstart guide for standalone docker deployment of SDAP.
- SDAP-399: Updated quickstart Jupyter notebook
- SDAP-411: Used global versioning for SDAP NEXUS artifacts
- SDAP-416: Using mamba to install nexus-analysis dependencies. (Also using conda as a fallback option if mamba install fails)
### Deprecated
### Removed
- removed dropdown from matchup doms endpoint secondary param
- Matchup no longer returns insituMatched and griddedMatched fields
### Fixed
- Fix failing test_matchup unit test
- Fixed bug in OpenAPI spec where both matchup endpoints shared the same id
- Fixed null value for count in matchup response
- SDAP-371: Fixed DOMS subset endpoint
- SDAP-397: Added depth to matchup insitu output
- SDAP-397: Pull ID from insitu api response for matchup
- SDAP-397: Added null unit field for later use in matchup
- Fixed issue where satellite satellite matchups failed
- Fixed issue where null results were returned if more than "resultSizeLimit" matches are found
- Preserve return value of `query_insitu_schema()` in matchup to avoid excessive API hits 
- Fixed issue where satellite to satellite matchups with the same dataset don't return the expected result
- Fixed CSV and NetCDF matchup output bug
- Fixed NetCDF output switching latitude and longitude
- Fixed import error causing `/timeSeriesSpark` queries to fail.
- Fixed bug where domsresults no longer worked after successful matchup
- Fixed certificate error in Dockerfile
- SDAP-403: Remote timeout fix and HofMoeller bug fix
- Fixed matchup insitu query loading on import; loads when needed instead
- SDAP-406: Fixed `/timeSeriesSpark`comparison stats bug
- Fixed excessive memory usage by `/cdmssubset`
### Security

<|MERGE_RESOLUTION|>--- conflicted
+++ resolved
@@ -8,6 +8,8 @@
 ### Added
 - SDAP-461: Added 4 remaining Saildrone insitu datasets.
 ### Changed
+- SDAP-440: Rolled out L2 change to the following algorithms:
+  - SDAP-441: `/match_spark`
 ### Deprecated
 ### Removed
 ### Fixed
@@ -30,10 +32,6 @@
     - `platforms` parameter in `/match_spark` is now a multi-select list.
     - Added note to `/stats` endpoint to note it is limited to satellite datasets
 - SDAP-450: Updated helm chart to reflect k8s 1.22 changes. Bumped RMQ dependency version & updated Bitnami dependency chart URLs. Ingress template is already up to date.
-<<<<<<< HEAD
-- SDAP-440: Rolled out L2 change to the following algorithms:
-  - SDAP-441: `/match_spark`
-=======
 - SDAP-451: Updated quickstart documentation
   - Specified default Docker platform as `linux/amd64`
   - Added copy button extension for RDT pages
@@ -41,7 +39,6 @@
   - Fixed (potential) bug in RMQ monitor script
   - Updated granule download section: Replaced with a script that also accounts for dataset migration
   - Bumped image tag versions (1.0.0 -> 1.1.0)
->>>>>>> 1d07232d
 ### Deprecated
 ### Removed
 ### Fixed
