# Changelog
All notable changes to this project will be documented in this file.

The format is based on [Keep a Changelog](https://keepachangelog.com/en/1.0.0/),
and this project adheres to [Semantic Versioning](https://semver.org/spec/v2.0.0.html).

## [Unreleased]
### Added
- SDAP-388: Enable SDAP to proxy/redirect to alternate SDAP
- SDAP-372: Updated matchup algorithm to point to AWS insitu API endpoint
- SDAP-372: Added new matchup endpoint `match_spark_doms` that points to DOMS insitu endpoint
- SDAP-372: Updated `match_spark_doms` to interface with samos_cdms endpoint 
- SDAP-393: Included `insitu` in ingress based on the value of `insituAPI.enabled` in `values.yaml`
- SDAP-371: Renamed `/domssubset` endpoint to `/cdmssubset`
- SDAP-390: Updated NetCDF reader tool for data matchup and added user functionality.
- SDAP-396: Added saildrone insitu api to matchup
<<<<<<< HEAD
- CDMS-122: Added new `ZarrProxy` to access Zarr-formatted data stored in AWS S3
  - Currently only supports single variable & gridded data and the `/matchup_spark` endpoint
  - Included unit tests
=======
- SDAP-398: Added script for regression tests.
>>>>>>> 10a8c6e1
### Changed
- SDAP-390: Changed `/doms` to `/cdms` and `doms_reader.py` to `cdms_reader.py`
- domslist endpoint points to AWS insitu instead of doms insitu
### Deprecated
### Removed
- removed dropdown from matchup doms endpoint secondary param
### Fixed
- Fix failing test_matchup unit test
- Fixed bug in OpenAPI spec where both matchup endpoints shared the same id
- Fixed null value for count in matchup response
- SDAP-371: Fixed DOMS subset endpoint
- SDAP-397: Added depth to matchup insitu output
- SDAP-397: Pull ID from insitu api response for matchup
- SDAP-397: Added null unit field for later use in matchup
- Fixed issue where satellite satellite matchups failed
- Fixed issue where null results were returned if more than "resultSizeLimit" matches are found
- Preserve return value of `query_insitu_schema()` in matchup to avoid excessive API hits 
- Fixed issue where satellite to satellite matchups with the same dataset don't return the expected result
- Fixed CSV and NetCDF matchup output bug
- Fixed NetCDF output switching latitude and longitude
- Fixed import error causing `/timeSeriesSpark` queries to fail.
### Security<|MERGE_RESOLUTION|>--- conflicted
+++ resolved
@@ -14,13 +14,10 @@
 - SDAP-371: Renamed `/domssubset` endpoint to `/cdmssubset`
 - SDAP-390: Updated NetCDF reader tool for data matchup and added user functionality.
 - SDAP-396: Added saildrone insitu api to matchup
-<<<<<<< HEAD
+- SDAP-398: Added script for regression tests.
 - CDMS-122: Added new `ZarrProxy` to access Zarr-formatted data stored in AWS S3
   - Currently only supports single variable & gridded data and the `/matchup_spark` endpoint
   - Included unit tests
-=======
-- SDAP-398: Added script for regression tests.
->>>>>>> 10a8c6e1
 ### Changed
 - SDAP-390: Changed `/doms` to `/cdms` and `doms_reader.py` to `cdms_reader.py`
 - domslist endpoint points to AWS insitu instead of doms insitu
