--- conflicted
+++ resolved
@@ -11,12 +11,9 @@
 - SDAP-372: Added new matchup endpoint `match_spark_doms` that points to DOMS insitu endpoint
 - SDAP-372: Updated `match_spark_doms` to interface with samos_cdms endpoint 
 - SDAP-393: Included `insitu` in ingress based on the value of `insituAPI.enabled` in `values.yaml`
-<<<<<<< HEAD
+- SDAP-371: Renamed `/domssubset` endpoint to `/cdmssubset`
 - CDMS-122: Added new `ZarrProxy` to access Zarr-formatted data stored in AWS S3
   - Currently only supports single variable & gridded data and the `/matchup_spark` endpoint
-=======
-- SDAP-371: Renamed `/domssubset` endpoint to `/cdmssubset`
->>>>>>> 240ce1fc
 ### Changed
 ### Deprecated
 ### Removed
