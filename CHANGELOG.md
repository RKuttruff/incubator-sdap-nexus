--- conflicted
+++ resolved
@@ -6,27 +6,18 @@
 
 ## [Unreleased]
 ### Added
-<<<<<<< HEAD
-=======
 - Deletebyquery: Parameter to set the number of rows to fetch from Solr. Speeds up time to gather tiles to delete; especially when there is a lot of them.
->>>>>>> 9ab3ec96
 ### Changed
 ### Deprecated
 ### Removed
 ### Fixed
-<<<<<<< HEAD
-- SDAP-434: Temporary fix for conda install step in docker image build breaking conda
-### Security
-
-## [1.0.0] - 2022-11-22
-=======
 - Made `platforms` param optional in `/cdmssubset`, and removed int requirement
 - Updated OpenAPI specification for `/cdmssubset` to accurately reflect `platforms` and `parameter` field options.
 - SDAP-436: Added special case for handling Cassandra SwathMulti tiles with uniform time arrays
+- SDAP-434: Fix for webapp Docker image build failure
 ### Security
 
 ## [1.0.0] - 2022-12-05
->>>>>>> 9ab3ec96
 ### Added
 - SDAP-388: Enable SDAP to proxy/redirect to alternate SDAP
 - SDAP-372: Updated matchup algorithm to point to AWS insitu API endpoint
