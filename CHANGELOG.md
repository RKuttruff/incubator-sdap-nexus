--- conflicted
+++ resolved
@@ -21,11 +21,8 @@
 - SDAP-400: Added NCAR insitu api to matchup
 - SDAP-405: Added SPURS AWS insitu api to matchup and new platform values to OpenAPI matchup spec
 - RabbitMQ monitor script used in Docker quickstart guide
-<<<<<<< HEAD
+- Added new option for NCAR so either NCAR or JPL Insitu API can be specified
 - SDAP-401: Added JSON output formatting for use with COVERAGE to `/match_spark`
-=======
-- Added new option for NCAR so either NCAR or JPL Insitu API can be specified
->>>>>>> 22b10f66
 ### Changed
 - SDAP-390: Changed `/doms` to `/cdms` and `doms_reader.py` to `cdms_reader.py`
 - domslist endpoint points to AWS insitu instead of doms insitu
