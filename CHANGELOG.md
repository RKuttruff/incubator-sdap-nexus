--- conflicted
+++ resolved
@@ -13,11 +13,8 @@
 - SDAP-472:
   - Support for Zarr backend (gridded data only)
   - Dataset management endpoints for Zarr datasets
-<<<<<<< HEAD
+- SDAP-513: Added helm chart value `solr.initImage` to specify Solr init pod image. If omitted, defaults to `apache/sdap-solr-cloud-init:1.1.0`
 - SDAP-495: Added visualization endpoint `/stv/lidar` to produce 2d and 3d visualizations of the [ABoVE LVIS 2017 & 2019 L3 Vegetation Structure dataset](https://daac.ornl.gov/ABOVE/guides/ABoVE_LVIS_VegetationStructure.html). These endpoints provide visualization for ground height, mean vegetation height (RH050), canopy height (RH098) and canopy complexity (CC >= 03p00m)
-=======
-- SDAP-513: Added helm chart value `solr.initImage` to specify Solr init pod image. If omitted, defaults to `apache/sdap-solr-cloud-init:1.1.0`
->>>>>>> 4a386a53
 ### Changed
 - Updates to `openapi` spec to include additional algorithms
 - SDAP-493: 
