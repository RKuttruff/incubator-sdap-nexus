--- conflicted
+++ resolved
@@ -17,12 +17,9 @@
   - Swagger UI updates:
     - `platforms` parameter in `/match_spark` is now a multi-select list.
     - Added note to `/stats` endpoint to note it is limited to satellite datasets
-<<<<<<< HEAD
+- SDAP-450: Updated helm chart to reflect k8s 1.22 changes. Bumped RMQ dependency version & updated Bitnami dependency chart URLs. Ingress template is already up to date.
 - SDAP-440: Rolled out L2 change to the following algorithms:
   - SDAP-441: `/match_spark`
-=======
-- SDAP-450: Updated helm chart to reflect k8s 1.22 changes. Bumped RMQ dependency version & updated Bitnami dependency chart URLs. Ingress template is already up to date.
->>>>>>> 5471b16b
 ### Deprecated
 ### Removed
 ### Fixed
