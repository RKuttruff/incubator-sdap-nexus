--- conflicted
+++ resolved
@@ -496,17 +496,12 @@
                                             timestamps[0],
                                             timestamps[-1],
                                             rows=5000,
-<<<<<<< HEAD
+                                            min_elevation=min_elevation,
+                                            max_elevation=max_elevation,
                                             metrics_callback=metrics_callback,
                                             distinct=True)
 
-=======
-                                            min_elevation=min_elevation,
-                                            max_elevation=max_elevation,
-                                            metrics_callback=metrics_callback)
-
     logger.info(f'Fetched {len(ds1_nexus_tiles):,} tiles from Solr')
->>>>>>> 480a5c72
     calculation_start = datetime.now()
 
     tile_dict = {}
