# Licensed to the Apache Software Foundation (ASF) under one or more
# contributor license agreements.  See the NOTICE file distributed with
# this work for additional information regarding copyright ownership.
# The ASF licenses this file to You under the Apache License, Version 2.0
# (the "License"); you may not use this file except in compliance with
# the License.  You may obtain a copy of the License at
#
#   http://www.apache.org/licenses/LICENSE-2.0
#
# Unless required by applicable law or agreed to in writing, software
# distributed under the License is distributed on an "AS IS" BASIS,
# WITHOUT WARRANTIES OR CONDITIONS OF ANY KIND, either express or implied.
# See the License for the specific language governing permissions and
# limitations under the License.

import contextlib
import logging
import random
from io import BytesIO
from os.path import join
from tempfile import TemporaryDirectory
from urllib.parse import urlencode

import matplotlib as mpl
import matplotlib.pyplot as plt
import numpy as np
import pandas as pd
import requests
from PIL import Image
from matplotlib.colors import LinearSegmentedColormap, XKCD_COLORS
from mpl_toolkits.basemap import Basemap
from xarray import Dataset, apply_ufunc

from webservice.NexusHandler import nexus_handler
from webservice.algorithms.NexusCalcHandler import NexusCalcHandler
from webservice.webmodel import NexusResults, NexusProcessingException, NoDataException

logger = logging.getLogger(__name__)
mpl.colormaps.register(
    LinearSegmentedColormap.from_list(
        'forest',
        [
            XKCD_COLORS['xkcd:dirt brown'],
            # (0.0, 1.0, 0.0),
            XKCD_COLORS['xkcd:dark forest green'],
            XKCD_COLORS['xkcd:forest green'],
            XKCD_COLORS['xkcd:forest'],
            XKCD_COLORS['xkcd:light forest green'],
            XKCD_COLORS['xkcd:leaf'],
        ])
)


@nexus_handler
class Tomogram3D(NexusCalcHandler):
    name = '3D-Rendered Tomogram Subsetter'
    path = '/tomogram/3d'
    description = '3D visualization of tomogram subset, either as a static image or animated, orbiting GIF'
    params = {
        "ds": {
            "name": "Dataset",
            "type": "string",
            "description": "The Dataset shortname to use in calculation. Required"
        },
        "parameter": {
            "name": "Parameter",
            "type": "string",
            "description": "The parameter of interest."
        },
        "b": {
            "name": "Bounding box",
            "type": "comma-delimited float",
            "description": "Minimum (Western) Longitude, Minimum (Southern) Latitude, "
                           "Maximum (Eastern) Longitude, Maximum (Northern) Latitude. Required."
        },
        "minElevation": {
            "name": "Minimum Elevation",
            "type": "float",
            "description": "Minimum Elevation. Required."
        },
        "maxElevation": {
            "name": "Maximum Elevation",
            "type": "float",
            "description": "Maximum Elevation. Required."
        },
        "output": {
            "name": "Output format",
            "type": "string",
            "description": "Desired output format. Must be one of \"PNG\", \"GIF\", or \"CSV\". Required."
        },
        "orbit": {
            "name": "Orbit settings",
            "type": "comma-delimited pair of ints",
            "description": "If output==GIF, specifies the orbit to be used in the animation. Format: "
                           "elevation angle,orbit step. Default: 30, 10; Ranges: [-180,180],[1,90]"
        },
        "viewAngle": {
            "name": "Static view angle",
            "type": "comma-delimited pair of ints",
            "description": "If output==PNG, specifies the angle to be used for the render. Format: "
                           "azimuth,elevation angle. Default: 30,45; Ranges: [0,359],[-180,180]"
        },
        "frameDuration": {
            "name": "Frame duration",
            "type": "int",
            "description": "If output==GIF, specifies the duration of each frame in the animation in milliseconds. "
                           "Default: 100; Range: >=100"
        },
        "filter": {
            "name": "Voxel filter",
            "type": "comma-delimited pair of numbers",
            "description": "Pair of numbers min,max. If defined, will filter out all points in the tomogram whose value"
                           " does not satisfy min <= v <= max. Can be left unbounded, eg: 'filter=-15,' would filter "
                           "everything but points >= -15. Ignored with \'elevPercentiles\'"
        },
        "renderType": {
            "name": "Render Type",
            "type": "string",
            "description": "Type of render: Must be either \"scatter\" or \"peak\". Scatter will plot every voxel in "
                           "the tomogram, colored by value, peak will plot a surface of all peaks for each lat/lon "
                           "grid point, flat colored and shaded. Ignored with \'elevPercentiles\'. Default: scatter"
        },
        "hideBasemap": {
            "name": "Hide Basemap",
            "type": "boolean",
            "description": "If true, do not draw basemap beneath plot. This can be used to speed up render time a bit"
        },
        "canopy_ds": {
            "name": "Canopy height dataset name",
            "type": "string",
            "description": "Dataset containing canopy heights (RH98). This is used to trim out tomogram voxels that "
                           "return over the measured or predicted canopy"
        },
        "ground_ds": {
            "name": "Ground height dataset name",
            "type": "string",
            "description": "Dataset containing ground height (DEM). This is used to trim out tomogram voxels that "
                           "return below the measured or predicted ground"
        },
        "elevPercentiles": {
            "name": "Elevation percentiles",
            "type": "boolean",
            "description": "Display percentiles of cumulative returns over elevation. Requires both canopy_ds and "
                           "ground_ds be set."
        },
        "renderRH": {
            "name": "Render RH",
            "type": "int",
            "description": "With \'elevPercentiles\', this parameter is an integer between 0 and 100, which if set, "
                           "will filter out all data whose cumulative return values is greater than the parameter "
                           "value. It will also apply the color mapping to the voxel elevation rather than value, "
                           "rendering a surface of that RH value."
        },
        "cmap": {
            "name": "Color Map",
            "type": "string",
            "description": f"Color map to use. Will default to viridis if not provided or an unsupported map is "
                           f"provided. Supported cmaps: {[k for k in sorted(mpl.colormaps.keys())]}"
        },
    }
    singleton = True

    def __init__(
            self,
            tile_service_factory,
            **kwargs
    ):
        NexusCalcHandler.__init__(self, tile_service_factory)

    def parse_args(self, compute_options):
        try:
            ds = compute_options.get_dataset()[0]
        except:
            raise NexusProcessingException(reason="'ds' argument is required", code=400)

        parameter_s = compute_options.get_argument('parameter', None)

        try:
            bounding_poly = compute_options.get_bounding_polygon()
        except:
            raise NexusProcessingException(reason='Missing required parameter: b', code=400)

        def get_required_float(name):
            val = compute_options.get_float_arg(name, None)

            if val is None:
                raise NexusProcessingException(reason=f'Missing required parameter: {name}', code=400)

            return val

        min_elevation = get_required_float('minElevation')
        max_elevation = get_required_float('maxElevation')

        output = compute_options.get_argument('output', None)

        if output is not None:
            output = output.upper()

        if output not in ['PNG', 'GIF', 'CSV', 'NETCDF']:
            raise NexusProcessingException(reason=f'Missing or invalid required parameter: output = {output}', code=400)

        orbit_params = compute_options.get_argument('orbit', '30,10')
        view_params = compute_options.get_argument('viewAngle', '30,45')

        frame_duration = compute_options.get_int_arg('frameDuration', 100)

        if output == 'GIF':
            try:
                orbit_params = orbit_params.split(',')
                assert len(orbit_params) == 2
                orbit_elev, orbit_step = tuple([int(p) for p in orbit_params])

                assert -180 <= orbit_elev <= 180
                assert 1 <= orbit_step <= 90
                assert frame_duration >= 100
            except:
                raise NexusProcessingException(
                    reason=f'Invalid orbit parameters: {orbit_params} & {frame_duration}',
                    code=400
                )

            view_azim, view_elev = None, None
        else:
            try:
                view_params = view_params.split(',')
                assert len(view_params) == 2
                view_azim, view_elev = tuple([int(p) for p in view_params])

                assert 0 <= view_azim <= 359
                assert -180 <= view_elev <= 180
            except:
                raise NexusProcessingException(reason=f'Invalid view angle string: {orbit_params}', code=400)

            orbit_elev, orbit_step = None, None

        ch_ds = compute_options.get_argument('canopy_ds', None)
        g_ds = compute_options.get_argument('ground_ds', None)

        percentiles = compute_options.get_boolean_arg('elevPercentiles')

        if percentiles and (ch_ds is None or g_ds is None):
            raise NexusProcessingException(
                code=400,
                reason='\'elevPercentiles\' argument requires \'canopy_ds\' and \'ground_ds\' be set'
            )

        render_rh = compute_options.get_int_arg('renderRH', default=None)

        if render_rh is not None and not 0 <= render_rh <= 100:
            raise NexusProcessingException(
                code=400,
                reason="'renderRH' must be between 0 and 100"
            )

        filter_arg = compute_options.get_argument('filter') if not percentiles else None

        if filter_arg is not None:
            try:
                filter_arg = filter_arg.split(',')
                assert len(filter_arg) == 2
                vmin, vmax = filter_arg

                if vmin != '':
                    vmin = float(vmin)
                else:
                    vmin = None

                if vmax != '':
                    vmax = float(vmax)
                else:
                    vmax = None

                filter_arg = (vmin, vmax)
            except:
                raise NexusProcessingException(
                    reason='Invalid filter arg, must be of format [number],[number]',
                    code=400
                )
        else:
            filter_arg = (None, None)

        render_type = compute_options.get_argument('renderType', 'scatter').lower() if not percentiles else 'scatter'

        if render_type not in ['scatter', 'peak']:
            raise NexusProcessingException(
                reason='renderType must be either scatter or peak',
                code=400
            )

        hide_basemap = compute_options.get_boolean_arg('hideBasemap')

        cmap = mpl.colormaps.get(
            compute_options.get_argument('cmap', 'viridis'),
            mpl.colormaps['viridis']
        )

        return (ds, parameter_s, bounding_poly, min_elevation, max_elevation,
                (orbit_elev, orbit_step, frame_duration, view_azim, view_elev), filter_arg, render_type, hide_basemap,
                ch_ds, g_ds, percentiles, output, render_rh, cmap)

    def do_subset(self, ds, parameter, bounds):
        tile_service = self._get_tile_service()

        min_lat = bounds['lat'].start
        max_lat = bounds['lat'].stop

        min_lon = bounds['lon'].start
        max_lon = bounds['lon'].stop

        min_elevation = bounds['elevation'].start
        max_elevation = bounds['elevation'].stop

        tiles = tile_service.find_tiles_in_box(
            min_lat, max_lat, min_lon, max_lon,
            ds=ds,
            min_elevation=min_elevation,
            max_elevation=max_elevation,
            fetch_data=False
        )

        logger.info(f'Matched {len(tiles):,} tiles from Solr')

        if len(tiles) == 0:
            raise NoDataException(reason='No data was found within the selected parameters')

        data = []

        for i in range(len(tiles) - 1, -1, -1):
            tile = tiles.pop(i)

            tile_id = tile.tile_id

            logger.info(f'Processing tile {tile_id} | {i=}')

            tile = tile_service.fetch_data_for_tiles(tile)[0]
            tile = tile_service.mask_tiles_to_bbox(min_lat, max_lat, min_lon, max_lon, [tile])

            if min_elevation and max_elevation:
                tile = tile_service.mask_tiles_to_elevation(min_elevation, max_elevation, tile)

            if len(tile) == 0:
                logger.info(f'Skipping empty tile {tile_id}')
                continue

            tile = tile[0]

            for nexus_point in tile.nexus_point_generator():
                data_vals = nexus_point.data_vals if tile.is_multi else [nexus_point.data_vals]
                data_val = None

                for value, variable in zip(data_vals, tile.variables):
                    if parameter is None or variable == parameter:
                        data_val = value
                        break

                if data_val is None:
                    logger.warning(
                        f'No variable {parameter} found at point {nexus_point.index} for tile {tile.tile_id}')
                    data_val = np.nan

                data.append({
                    'latitude': nexus_point.latitude,
                    'longitude': nexus_point.longitude,
                    'elevation': nexus_point.depth,
                    'data': data_val
                })

        return data

    def calc(self, computeOptions, **args):
        (ds, parameter, bounding_poly, min_elevation, max_elevation, render_params, filter_arg, render_type,
         hide_basemap, ch_ds, g_ds, percentiles, output, render_rh, cmap) = (self.parse_args(computeOptions))

        min_lat = bounding_poly.bounds[1]
        max_lat = bounding_poly.bounds[3]
        min_lon = bounding_poly.bounds[0]
        max_lon = bounding_poly.bounds[2]

        bounds = dict(
            lat=slice(min_lat, max_lat),
            lon=slice(min_lon, max_lon),
            elevation=slice(min_elevation, max_elevation)
        )

        data = self.do_subset(ds, parameter, bounds)

        logger.info('Building dataframe')

        if ch_ds is None and g_ds is None and output != 'NETCDF':
            lats = np.array([p['latitude'] for p in data])
            lons = np.array([p['longitude'] for p in data])
            elevs = np.array([p['elevation'] for p in data])

            tomo = np.array([p['data'] for p in data])
            tomo = 10 * np.log10(tomo)

            df = pd.DataFrame(
                np.hstack((
                    lats[:, np.newaxis],
                    lons[:, np.newaxis],
                    elevs[:, np.newaxis],
                    tomo[:, np.newaxis]
                )),
                columns=[
                    'lat',
                    'lon',
                    'elevation',
                    'tomo_value'
                ]
            )
        else:
            df = self.__mask_by_elev_map(
                data, ch_ds, g_ds, bounds.copy(), parameter, percentiles, output, render_rh is not None
            )

        logger.info(f'Result repr:\n{df}')

        bounds = (bounds['lat'].start, bounds['lon'].start, bounds['lat'].stop, bounds['lon'].stop)

        if percentiles:
            if render_rh is None or output == 'NETCDF':
                style = 'percentile'
            else:
                df = df[df['tomo_value'] > 1 - (render_rh / 100)]
                style = 'percentile_elevation'
        else:
            style = 'db'

        return Tomogram3DResults(
            df,
            render_params,
            filter_arg,
            render_type,
            bounds=bounds,
            hide_basemap=hide_basemap,
            style=style,
            cmap=cmap
        )

    def __mask_by_elev_map(self, data_points, ch_ds, g_ds, bounds, parameter, percentiles, output, invert):
        from .Tomogram import TomogramBaseClass as Tomo

        tries = 5

        # Sample data_points to determine difference in elevation between slices
        while tries >= 0:
            # There's a bug where some samples yield non-uniform slices for what DEFINITELY was uniform data at ingest
            # Trying to get around it by just resampling for now, but this will definitely need further investigation
            tries -= 1
            sample = data_points[random.randint(0, len(data_points) - 1)]

            sample = [d['elevation'] for d in data_points if
                      d['latitude'] == sample['latitude'] and d['longitude'] == sample['longitude']]

            sample.sort()
            sample = [sample[i + 1] - sample[i] for i in range(len(sample) - 1)]

            if min(sample) == max(sample):
                break
            elif tries < 0:
                raise NexusProcessingException(
                    code=500,
                    reason=f'There appears to be non-uniform elevation slices in the subset: '
                           f'{sample}, {min(sample)}, {max(sample)}, {len(sample)}'
                )
            else:
                logger.warning(f'Possible bad elevation sampling. Trying again. '
                               f'{min(sample)}, {max(sample)}, {len(sample)}')

        stride = sample[0]

        # Bin and grid the subset data to an xarray Dataset
        elevations = np.arange(bounds['elevation'].start, bounds['elevation'].stop + stride, stride / 2)
        bounds['elevation'] = slice(None, None)  # Remove elevation from params as these are 2d datasets

        ds = Tomo.data_subset_to_ds_with_elevation(
            Tomo.bin_subset_elevations_to_range(
                data_points, elevations, stride / 2
            )
        )[3]

        elev_vars = {}

        # Subset the elevation maps
        if ch_ds is not None:
            elev_vars['ch'] = Tomo.data_subset_to_ds(self.do_subset(ch_ds, parameter, bounds))[3]

        if g_ds is not None:
            elev_vars['gh'] = Tomo.data_subset_to_ds(self.do_subset(g_ds, parameter, bounds))[3]

        # Add them to the Dataset, regridding if necessary
        if elev_vars:
            Tomo.add_variables_to_tomo(ds, **elev_vars)

        # Trim the data
        if 'ch' in ds.data_vars:
            ds['tomo'] = ds['tomo'].where(ds.tomo.elevation <= ds.ch)
        if 'gh' in ds.data_vars:
            ds['tomo'] = ds['tomo'].where(ds.tomo.elevation >= ds.gh)

        if percentiles:
            tomo = ds['tomo'].cumsum(dim='elevation', skipna=True).where(ds['tomo'].notnull())
            ds['tomo'] = tomo / tomo.max(dim='elevation', skipna=True)

            if invert:
                ds['tomo'] = 1 - ds['tomo']
        else:
            ds['tomo'] = apply_ufunc(lambda a: 10 * np.log10(a), ds.tomo)

        if output == 'NETCDF':
            return ds

        # Convert to DataFrame, move coords to columns, rename to be consistent with other approach and select cols
        filtered_df = ds.to_dataframe().reset_index(['elevation', 'latitude', 'longitude']).rename(
            columns=dict(
                latitude='lat', longitude='lon', tomo='tomo_value'
            )
        )[['lat', 'lon', 'elevation', 'tomo_value']]

        return filtered_df


class Tomogram3DResults(NexusResults):
    def __init__(self, results=None, render_params=None, filter_args=None, render_type='scatter', style='db',
                 bounds=None, meta=None, stats=None, computeOptions=None, status_code=200, **args):
        NexusResults.__init__(self, results, meta, stats, computeOptions, status_code, **args)
        self.render_params = render_params
        self.bounds = bounds

        if filter_args is None:
            self.filter = (None, None)
        else:
            self.filter = filter_args

        self.render_type = render_type
        self.style = style
        self.hide_basemap = 'hide_basemap' in args and args['hide_basemap']
        self.cmap = args.get('cmap', mpl.colormaps['viridis'])

    def results(self):
        r: pd.DataFrame = NexusResults.results(self)
        r = Tomogram3DResults.min_max_filter(r, *self.filter)

        return r

    def result_dataset(self):
        ds = NexusResults.results(self)

        if not isinstance(ds, Dataset):
            raise NexusProcessingException(
                code=500,
                reason=f'Invalid result type {type(ds)}'
            )

        return ds

    def __common(self):
        xyz = self.results()[['lon', 'lat', 'elevation']].values

        fig = plt.figure(figsize=(10, 7))
        return xyz, (fig, fig.add_subplot(111, projection='3d'))

    @staticmethod
    def min_max_filter(df: pd.DataFrame, vmin=None, vmax=None):
        if vmin is not None or vmax is not None:
            n_points = len(df)

            if vmin is not None:
                df = df[df['tomo_value'] >= vmin]

            if vmax is not None:
                df = df[df['tomo_value'] <= vmax]

            logger.info(f'Filtered data from {n_points:,} to {len(df):,} points')

        return df

    def toImage(self):
        _, _, _, view_azim, view_elev = self.render_params

        results = self.results()
        xyz = results[['lon', 'lat', 'elevation']].values

        fig = plt.figure(figsize=(10, 7))
        ax = fig.add_subplot(111, projection='3d')

        ax.view_init(elev=view_elev, azim=view_azim)

        if not self.hide_basemap:
            min_lat, min_lon, max_lat, max_lon = self.bounds

            m = Basemap(llcrnrlon=min_lon, llcrnrlat=min_lat, urcrnrlat=max_lat, urcrnrlon=max_lon, )

            basemap_size = 512

            params = dict(
                bbox=f'{min_lon},{min_lat},{max_lon},{max_lat}',
                bboxSR=4326, imageSR=4326,
                size=f'{basemap_size},{int(m.aspect * basemap_size)}',
                dpi=2000,
                format='png32',
                transparent=True,
                f='image'
            )

            url = 'https://server.arcgisonline.com/ArcGIS/rest/services/World_Imagery/MapServer/export'

<<<<<<< HEAD
            from urllib.parse import urlencode

=======
>>>>>>> 77400c84
            logger.info(f'Pulling basemap ({url}?{urlencode(params)})')

            try:
                elevations = results[['elevation']].values
                z_range = np.nanmax(elevations) - np.nanmin(elevations)
                z_coord = np.nanmin(elevations) - (0.1 * z_range)

                r = requests.get(url, params=params)
                r.raise_for_status()

                buf = BytesIO(r.content)

                img = Image.open(buf)
                img_data = np.flipud(np.array(img))

                lats = np.linspace(min_lat, max_lat, num=img.height)
                lons = np.linspace(min_lon, max_lon, num=img.width)

                X, Y = np.meshgrid(lons, lats)
                Z = np.full(X.shape, z_coord)

                logger.info('Plotting basemap')
                ax.plot_surface(X, Y, Z, rstride=1, cstride=1, facecolors=img_data / 255)
            except:
                logger.error('Failed to pull basemap, will not draw it')

        if self.render_type == 'scatter':
            logger.info('Plotting tomogram data')

            if self.style == 'db':
                v = dict(vmin=-30, vmax=-10)
                cbl = 'Tomogram (dB)'
            elif self.style == 'percentile':
                v = dict(vmin=0, vmax=1)
                cbl = 'Tomogram Cumulative value (%/100)'
            else:
                elevs = results[['elevation']].values
                v = dict(vmin=np.nanmin(elevs), vmax=np.nanmax(elevs))
                cbl = 'Voxel elevation'

            s = ax.scatter(
                xyz[:, 0], xyz[:, 1], xyz[:, 2],
                marker=',',
                c=results[['tomo_value']].values if self.style != 'percentile_elevation'
                else results[['elevation']].values,
                zdir='z',
                depthshade=True,
                cmap=self.cmap,
                **v
            )

            cbar = fig.colorbar(s, ax=ax)
            cbar.set_label(cbl)
        else:
            logger.info('Collecting data by lat/lon')
            lats = np.unique(results['lat'].values)
            lons = np.unique(results['lon'].values)

            data_dict = {}

            for r in results.itertuples(index=False):
                key = (r.lon, r.lat)

                if key not in data_dict:
                    data_dict[key] = ([r.elevation], [r.tomo_value])
                else:
                    data_dict[key][0].append(r.elevation)
                    data_dict[key][1].append(r.tomo_value)

            logger.info('Determining peaks')

            vals = np.empty((len(lats), len(lons)))

            for i, lat in enumerate(lats):
                for j, lon in enumerate(lons):
                    if (lon, lat) in data_dict:
                        elevs, tomo_vals = data_dict[(lon, lat)]

                        i_max = np.argmax(np.array(tomo_vals))
                        vals[i, j] = elevs[i_max]
                    else:
                        vals[i, j] = np.nan

            X2, Y2 = np.meshgrid(lons, lats)

            logger.info('Plotting peak surface')
            s = ax.plot_surface(
                X2,
                Y2,
                vals,
                rstride=1, cstride=1,
                color='xkcd:leaf'
            )

        ax.set_ylabel('Latitude')
        ax.set_xlabel('Longitude')
        ax.set_zlabel('Elevation w.r.t. dataset reference (m)')

        plt.tight_layout()

        buffer = BytesIO()

        logger.info('Writing plot to buffer')
        plt.savefig(buffer, format='png', facecolor='white')

        buffer.seek(0)
        plt.close(fig)
        return buffer.read()

    def toGif(self):
        orbit_elev, orbit_step, frame_duration, _, _ = self.render_params

        results = self.results()
        xyz = results[['lon', 'lat', 'elevation']].values

        fig = plt.figure(figsize=(10, 7))
        ax = fig.add_subplot(111, projection='3d')

        ax.view_init(elev=orbit_elev, azim=0)

        if not self.hide_basemap:
            min_lat, min_lon, max_lat, max_lon = self.bounds

            m = Basemap(llcrnrlon=min_lon, llcrnrlat=min_lat, urcrnrlat=max_lat, urcrnrlon=max_lon, )

            basemap_size = 512

            params = dict(
                bbox=f'{min_lon},{min_lat},{max_lon},{max_lat}',
                bboxSR=4326, imageSR=4326,
                size=f'{basemap_size},{int(m.aspect * basemap_size)}',
                dpi=2000,
                format='png32',
                transparent=True,
                f='image'
            )

            url = 'https://server.arcgisonline.com/ArcGIS/rest/services/World_Imagery/MapServer/export'

<<<<<<< HEAD
            from urllib.parse import urlencode

=======
>>>>>>> 77400c84
            logger.info(f'Pulling basemap ({url}?{urlencode(params)})')

            try:
                elevations = results[['elevation']].values
                z_range = np.nanmax(elevations) - np.nanmin(elevations)
                z_coord = np.nanmin(elevations) - (0.1 * z_range)

                r = requests.get(url, params=params)
                r.raise_for_status()

                buf = BytesIO(r.content)

                img = Image.open(buf)
                img_data = np.flipud(np.array(img))

                lats = np.linspace(min_lat, max_lat, num=img.height)
                lons = np.linspace(min_lon, max_lon, num=img.width)

                X, Y = np.meshgrid(lons, lats)
                Z = np.full(X.shape, z_coord)

                logger.info('Plotting basemap')
                ax.plot_surface(X, Y, Z, rstride=1, cstride=1, facecolors=img_data / 255)
            except:
                logger.error('Failed to pull basemap, will not draw it')

        if self.render_type == 'scatter':
            logger.info('Plotting tomogram data')

            if self.style == 'db':
                v = dict(vmin=-30, vmax=-10)
                cbl = 'Tomogram (dB)'
            elif self.style == 'percentile':
                v = dict(vmin=0, vmax=1)
                cbl = 'Tomogram Cumulative value (%/100)'
            else:
                elevs = results[['elevation']].values
                v = dict(vmin=np.nanmin(elevs), vmax=np.nanmax(elevs))
                cbl = 'Voxel elevation'

            s = ax.scatter(
                xyz[:, 0], xyz[:, 1], xyz[:, 2],
                marker=',',
                c=results[['tomo_value']].values if self.style != 'percentile_elevation'
                else results[['elevation']].values,
                zdir='z',
                depthshade=True,
                cmap=self.cmap,
                **v
            )

            cbar = fig.colorbar(s, ax=ax)
            cbar.set_label(cbl)
        else:
            logger.info('Collecting data by lat/lon')
            lats = np.unique(results['lat'].values)
            lons = np.unique(results['lon'].values)

            data_dict = {}

            for r in results.itertuples(index=False):
                key = (r.lon, r.lat)

                if key not in data_dict:
                    data_dict[key] = ([r.elevation], [r.tomo_value])
                else:
                    data_dict[key][0].append(r.elevation)
                    data_dict[key][1].append(r.tomo_value)

            logger.info('Determining peaks')

            vals = np.empty((len(lats), len(lons)))

            for i, lat in enumerate(lats):
                for j, lon in enumerate(lons):
                    if (lon, lat) in data_dict:
                        elevs, tomo_vals = data_dict[(lon, lat)]

                        i_max = np.argmax(np.array(tomo_vals))
                        vals[i, j] = elevs[i_max]
                    else:
                        vals[i, j] = np.nan

            X2, Y2 = np.meshgrid(lons, lats)

            logger.info('Plotting peak surface')
            ax.plot_surface(
                X2,
                Y2,
                vals,
                rstride=1, cstride=1,
                color='xkcd:leaf'
            )

        ax.set_ylabel('Latitude')
        ax.set_xlabel('Longitude')
        ax.set_zlabel('Elevation w.r.t. dataset reference (m)')

        plt.tight_layout()

        buffer = BytesIO()

        with TemporaryDirectory() as td:
            for azim in range(0, 360, orbit_step):
                logger.info(f'Saving frame for azimuth = {azim}')

                ax.view_init(azim=azim)

                plt.savefig(join(td, f'fr_{azim}.png'))

            with contextlib.ExitStack() as stack:
                logger.info(f'Combining frames into final GIF')

                imgs = (stack.enter_context(Image.open(join(td, f'fr_{a}.png'))) for a in range(0, 360, orbit_step))
                img = next(imgs)
                img.save(buffer, format='GIF', append_images=imgs, save_all=True, duration=frame_duration, loop=0)

        buffer.seek(0)
        plt.close(fig)
        return buffer.read()

    def toCSV(self):
        df = self.results()[['lon', 'lat', 'elevation', 'tomo_value']]

        buf = BytesIO()

        df.to_csv(buf, header=False, index=False)

        buf.seek(0)
        return buf.read()

    def toNetCDF(self):
        ds = self.result_dataset()

        comp = dict(zlib=True, complevel=9)
        encoding = {vname: comp for vname in ds.data_vars}

        with TemporaryDirectory() as td:
            ds.to_netcdf(join(td, 'ds.nc'), encoding=encoding)

            with open(join(td, 'ds.nc'), 'rb') as fp:
                buf = BytesIO(fp.read())

        buf.seek(0)
        return buf.read()<|MERGE_RESOLUTION|>--- conflicted
+++ resolved
@@ -605,11 +605,6 @@
 
             url = 'https://server.arcgisonline.com/ArcGIS/rest/services/World_Imagery/MapServer/export'
 
-<<<<<<< HEAD
-            from urllib.parse import urlencode
-
-=======
->>>>>>> 77400c84
             logger.info(f'Pulling basemap ({url}?{urlencode(params)})')
 
             try:
@@ -749,11 +744,6 @@
 
             url = 'https://server.arcgisonline.com/ArcGIS/rest/services/World_Imagery/MapServer/export'
 
-<<<<<<< HEAD
-            from urllib.parse import urlencode
-
-=======
->>>>>>> 77400c84
             logger.info(f'Pulling basemap ({url}?{urlencode(params)})')
 
             try:
