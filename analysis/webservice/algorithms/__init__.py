--- conflicted
+++ resolved
@@ -30,9 +30,6 @@
 from . import TimeAvgMap
 from . import TimeSeries
 from . import TimeSeriesSolr
-<<<<<<< HEAD
 from . import Tomogram
 from . import Tomogram3D
-=======
-from . import Lidar
->>>>>>> 30015e07
+from . import Lidar