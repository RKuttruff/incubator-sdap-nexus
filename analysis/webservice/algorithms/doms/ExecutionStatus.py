# Licensed to the Apache Software Foundation (ASF) under one or more
# contributor license agreements.  See the NOTICE file distributed with
# this work for additional information regarding copyright ownership.
# The ASF licenses this file to You under the Apache License, Version 2.0
# (the 'License'); you may not use this file except in compliance with
# the License.  You may obtain a copy of the License at
#
#   http://www.apache.org/licenses/LICENSE-2.0
#
# Unless required by applicable law or agreed to in writing, software
# distributed under the License is distributed on an 'AS IS' BASIS,
# WITHOUT WARRANTIES OR CONDITIONS OF ANY KIND, either express or implied.
# See the License for the specific language governing permissions and
# limitations under the License.

import uuid

from . import BaseDomsHandler
from webservice.NexusHandler import nexus_handler
from webservice.algorithms.doms.ResultsStorage import ResultsRetrieval
from webservice.webmodel import NexusExecutionResults
from webservice.webmodel import NexusProcessingException


@nexus_handler
class ExecutionStatusHandler(BaseDomsHandler.BaseDomsQueryCalcHandler):
    name = 'Execution Status Handler'
    path = '/job'
    description = ''
    params = {}
    singleton = True

    def __init__(self, tile_service_factory, config=None):
        BaseDomsHandler.BaseDomsQueryCalcHandler.__init__(self, tile_service_factory)
        self.config = config

    def calc(self, request, **args):
        execution_id = request.get_argument('id', None)

        try:
            execution_id = uuid.UUID(execution_id)
        except ValueError:
            raise NexusProcessingException(reason='"id" argument must be a valid uuid', code=400)

        filename = request.get_argument('filename', None)

        # Check if the job is done
        with ResultsRetrieval(self.config) as retrieval:
            try:
                execution_details = retrieval.retrieveExecution(execution_id)
                execution_params = retrieval.retrieveParams(execution_id)
            except ValueError:
                raise NexusProcessingException(
                    reason=f'Execution {execution_id} not found',
                    code=404
                )

        # Get execution stats. This call will raise an exception if the
        # execution is not done.
        with ResultsRetrieval(self.config) as retrieval:
            try:
                execution_stats = retrieval.retrieveStats(execution_id)
            except NexusProcessingException:
                execution_stats = {}

<<<<<<< HEAD
=======
        if execution_stats is None:
            execution_stats = {}

>>>>>>> 6bd5f0e8
        job_status = NexusExecutionResults.ExecutionStatus(execution_details['status'])
        host = f'https://{request.requestHandler.request.host}'

        return NexusExecutionResults.NexusExecutionResults(
            status=job_status,
            created=execution_details['timeStarted'],
            completed=execution_details['timeCompleted'],
            execution_id=execution_id,
            message=execution_details['message'],
            params=execution_params,
            host=host,
            num_primary_matched=execution_stats.get('numPrimaryMatched'),
            num_secondary_matched=execution_stats.get('numSecondaryMatched'),
            num_unique_secondaries=execution_stats.get('numUniqueSecondaries'),
            filename=filename
        )<|MERGE_RESOLUTION|>--- conflicted
+++ resolved
@@ -63,12 +63,9 @@
             except NexusProcessingException:
                 execution_stats = {}
 
-<<<<<<< HEAD
-=======
         if execution_stats is None:
             execution_stats = {}
 
->>>>>>> 6bd5f0e8
         job_status = NexusExecutionResults.ExecutionStatus(execution_details['status'])
         host = f'https://{request.requestHandler.request.host}'
 
