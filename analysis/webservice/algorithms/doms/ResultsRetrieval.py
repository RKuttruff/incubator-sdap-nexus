# Licensed to the Apache Software Foundation (ASF) under one or more
# contributor license agreements.  See the NOTICE file distributed with
# this work for additional information regarding copyright ownership.
# The ASF licenses this file to You under the Apache License, Version 2.0
# (the "License"); you may not use this file except in compliance with
# the License.  You may obtain a copy of the License at
#
#   http://www.apache.org/licenses/LICENSE-2.0
#
# Unless required by applicable law or agreed to in writing, software
# distributed under the License is distributed on an "AS IS" BASIS,
# WITHOUT WARRANTIES OR CONDITIONS OF ANY KIND, either express or implied.
# See the License for the specific language governing permissions and
# limitations under the License.

import uuid

from . import BaseDomsHandler
from . import ResultsStorage
from webservice.NexusHandler import nexus_handler
from webservice.webmodel import NexusProcessingException


@nexus_handler
class DomsResultsRetrievalHandler(BaseDomsHandler.BaseDomsQueryCalcHandler):
    name = "DOMS Resultset Retrieval"
    path = "/cdmsresults"
    description = ""
    params = {}
    singleton = True

    def __init__(self, tile_service_factory, config=None):
        BaseDomsHandler.BaseDomsQueryCalcHandler.__init__(self, tile_service_factory)
        self.config = config

    def calc(self, computeOptions, **args):
        execution_id = computeOptions.get_argument("id", None)

        try:
            execution_id = uuid.UUID(execution_id)
        except:
            raise NexusProcessingException(reason="'id' argument must be a valid uuid", code=400)

        simple_results = computeOptions.get_boolean_arg("simpleResults", default=False)
        size_limit = computeOptions.get_int_arg('resultSizeLimit', default=0)

        if size_limit < 0:
            raise NexusProcessingException(reason=f'resultSizeLimit must be 0 or greater ({size_limit})', code=400)

        with ResultsStorage.ResultsRetrieval(self.config) as storage:
            params, stats, data = storage.retrieveResults(execution_id, trim_data=simple_results)

<<<<<<< HEAD
        if size_limit > 0:
            data = data[0:size_limit]

        return BaseDomsHandler.DomsQueryResults(results=data, args=params, details=stats, bounds=None, count=None,
=======
        return BaseDomsHandler.DomsQueryResults(results=data, args=params, details=stats, bounds=None, count=len(data),
>>>>>>> d0c48eb6
                                                computeOptions=None, executionId=execution_id)<|MERGE_RESOLUTION|>--- conflicted
+++ resolved
@@ -50,12 +50,8 @@
         with ResultsStorage.ResultsRetrieval(self.config) as storage:
             params, stats, data = storage.retrieveResults(execution_id, trim_data=simple_results)
 
-<<<<<<< HEAD
         if size_limit > 0:
             data = data[0:size_limit]
 
-        return BaseDomsHandler.DomsQueryResults(results=data, args=params, details=stats, bounds=None, count=None,
-=======
         return BaseDomsHandler.DomsQueryResults(results=data, args=params, details=stats, bounds=None, count=len(data),
->>>>>>> d0c48eb6
                                                 computeOptions=None, executionId=execution_id)