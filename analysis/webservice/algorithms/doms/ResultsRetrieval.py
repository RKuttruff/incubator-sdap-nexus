# Licensed to the Apache Software Foundation (ASF) under one or more
# contributor license agreements.  See the NOTICE file distributed with
# this work for additional information regarding copyright ownership.
# The ASF licenses this file to You under the Apache License, Version 2.0
# (the "License"); you may not use this file except in compliance with
# the License.  You may obtain a copy of the License at
#
#   http://www.apache.org/licenses/LICENSE-2.0
#
# Unless required by applicable law or agreed to in writing, software
# distributed under the License is distributed on an "AS IS" BASIS,
# WITHOUT WARRANTIES OR CONDITIONS OF ANY KIND, either express or implied.
# See the License for the specific language governing permissions and
# limitations under the License.

import uuid

from . import BaseDomsHandler
from . import ResultsStorage
from webservice.NexusHandler import nexus_handler
from webservice.webmodel import NexusProcessingException
from webservice.algorithms.doms.insitu import query_insitu_schema


class Schema:
    def __init__(self):
        self.schema = None

    def get(self):
        if self.schema is None:
            self.schema = query_insitu_schema()

        return self.schema


insitu_schema = Schema()


@nexus_handler
class DomsResultsRetrievalHandler(BaseDomsHandler.BaseDomsQueryCalcHandler):
    name = "DOMS Resultset Retrieval"
    path = "/cdmsresults"
    description = ""
    params = {}
    singleton = True

    def __init__(self, tile_service_factory, config=None):
        BaseDomsHandler.BaseDomsQueryCalcHandler.__init__(self, tile_service_factory)
        self.config = config

    def calc(self, computeOptions, **args):
        from webservice.algorithms_spark.Matchup import get_insitu_params

        execution_id = computeOptions.get_argument("id", None)

        caml_params = {}

        output_type = computeOptions.get_argument("output", default='JSON')

        if output_type == 'CAML':
            primary = computeOptions.get_argument("camlPrimary")
            if primary is None:
                raise NexusProcessingException(
                    reason="Primary dataset argument is required when outputting in CAML format", code=400)

            secondary = computeOptions.get_argument("camlSecondary")
            if secondary is None:
                raise NexusProcessingException(
                    reason="Secondary dataset argument is required when outputting in CAML format", code=400)

            insitu_params = get_insitu_params(insitu_schema.get())

            if secondary not in insitu_params:
                raise NexusProcessingException(
                    reason=f"Parameter {secondary} not supported. Must be one of {insitu_params}", code=400)

            CHART_TYPES = [
                'time_series',
                'scatter',
                'histogram_primary',
                'histogram_secondary',
                'histogram_primary_timeseries',
                'histogram_secondary_timeseries',
                'trajectory'
            ]

            types_arg = computeOptions.get_argument("camlChartTypes")

            if types_arg is None:
                types = {
                    'time_series': False,
                    'scatter': True,
                    'histogram_primary': True,
                    'histogram_secondary': True,
                    'histogram_primary_timeseries': True,
                    'histogram_secondary_timeseries': True,
                    'trajectory': True
                }
            else:
                types_arg = types_arg.split(',')

                types = {
                    'time_series': False,
                    'scatter': False,
                    'histogram_primary': False,
                    'histogram_secondary': False,
                    'histogram_primary_timeseries': False,
                    'histogram_secondary_timeseries': False,
                    'trajectory': False
                }

                for t in types_arg:
                    if t not in CHART_TYPES:
                        raise NexusProcessingException(
                            reason=f"Invalid chart type argument: {t}",
                            code=400
                        )

                    types[t] = True

            caml_params['primary'] = primary
            caml_params['secondary'] = secondary
            caml_params['charts'] = types
            caml_params['format'] = 'Results'

            hist_bins = computeOptions.get_argument("camlHistBins")

            if hist_bins and (types['histogram_primary'] or types['histogram_secondary'] or
                              types['histogram_primary_timeseries'] or types['histogram_secondary_timeseries']):
                hist_bins = hist_bins.split(',')

                bins = []

                for b in hist_bins:
                    try:
                        v = int(b)
                        if v in bins:
                            raise NexusProcessingException(reason="duplicate bin in parameter", code=400)
                        bins.append(v)
                    except:
                        raise NexusProcessingException("non numeric argument provided for bins", code=400)

                if len(bins) == 0:
                    raise NexusProcessingException(reason='No bins given in argument', code=400)

                bins.sort()

                caml_params['histogram_bins'] = bins

        try:
            execution_id = uuid.UUID(execution_id)
        except:
            raise NexusProcessingException(reason="'id' argument must be a valid uuid", code=400)

        simple_results = computeOptions.get_boolean_arg("simpleResults", default=False)

        with ResultsStorage.ResultsRetrieval(self.config) as storage:
            params, stats, data = storage.retrieveResults(execution_id, trim_data=simple_results)

<<<<<<< HEAD
        if output_type == 'CAML':
            params['caml_params'] = caml_params
            params['matchup'] = params['matchup'][0]

        return BaseDomsHandler.DomsQueryResults(results=data, args=params, details=stats, bounds=None, count=None,
=======
        return BaseDomsHandler.DomsQueryResults(results=data, args=params, details=stats, bounds=None, count=len(data),
>>>>>>> d0c48eb6
                                                computeOptions=None, executionId=execution_id)<|MERGE_RESOLUTION|>--- conflicted
+++ resolved
@@ -157,13 +157,9 @@
         with ResultsStorage.ResultsRetrieval(self.config) as storage:
             params, stats, data = storage.retrieveResults(execution_id, trim_data=simple_results)
 
-<<<<<<< HEAD
         if output_type == 'CAML':
             params['caml_params'] = caml_params
             params['matchup'] = params['matchup'][0]
 
-        return BaseDomsHandler.DomsQueryResults(results=data, args=params, details=stats, bounds=None, count=None,
-=======
         return BaseDomsHandler.DomsQueryResults(results=data, args=params, details=stats, bounds=None, count=len(data),
->>>>>>> d0c48eb6
                                                 computeOptions=None, executionId=execution_id)